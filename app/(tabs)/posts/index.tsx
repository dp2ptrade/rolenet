import React from 'react';
import { View, Text, StyleSheet } from 'react-native';
import { router } from 'expo-router';
import { useEffect } from 'react';

export default function PostsTab() {
  useEffect(() => {
    // Redirect to the main posts screen
    router.replace('/posts');
  }, []);
<<<<<<< HEAD
  
  // Refresh posts when filters change
  useEffect(() => {
    usePostStore.setState({ currentPage: 1 });
    loadPosts();
  }, [
    searchQuery,
    selectedCategory,
    selectedTags,
    experienceLevel,
    serviceType,
    isRemoteOnly,
    minRating,
    sortBy
  ]);
  
  const onRefresh = useCallback(async () => {
    setRefreshing(true);
    await loadPosts();
    setRefreshing(false);
  }, [loadPosts]);
  
  const handlePostPress = (post: Post) => {
    router.push(`/posts/${post.id}`);
  };
  
  const handleBookmarkPress = (post: Post) => {
    showSnackbar('Post bookmarked');
  };
  
  const handleChatPress = (post: Post) => {
    if (post.user) {
      router.push({
        pathname: '/chat',
        params: {
          userId: post.user.id,
          userName: post.user.name,
          userRole: post.user.role,
          userAvatar: post.user.avatar
        }
      });
    }
  };
  
  const handleBookPress = (post: Post) => {
    router.push(`/posts/${post.id}/book`);
  };
  
  const handleCreatePost = () => {
    if (!user) {
      showSnackbar('Please sign in to create a post');
      return;
    }
    
    router.push('/posts/create');
  };
  
  const handleApplyFilters = () => {
    usePostStore.setState({ currentPage: 1 });
    loadPosts();
  };
  
  const handleResetFilters = () => {
    usePostStore.setState({ currentPage: 1 });
    loadPosts();
  };
  
  const showSnackbar = (message: string) => {
    setSnackbarMessage(message);
    setSnackbarVisible(true);
  };
  
  const renderItem = ({ item }: { item: Post }) => (
    <PostCard
      post={item}
      onPress={handlePostPress}
      onBookmark={handleBookmarkPress}
      onChat={handleChatPress}
      onBook={handleBookPress}
    />
  );
  
  const renderFooter = () => {
    if (!hasMore) return null;
    
    return (
      <View style={styles.footerLoader}>
        <ActivityIndicator size="small" color="#3B82F6" />
        <Text style={styles.footerText}>Loading more posts...</Text>
      </View>
    );
  };
  
  const renderEmpty = () => (
    <View style={styles.emptyContainer}>
      <FileText size={64} color="#9CA3AF" />
      <Text style={styles.emptyTitle}>No Posts Found</Text>
      <Text style={styles.emptySubtitle}>
        {searchQuery || selectedCategory || selectedTags.length > 0 ? 
          'Try adjusting your filters or search query' : 
          'Be the first to create a service post'}
      </Text>
    </View>
  );
  
=======

>>>>>>> 8add6d3e
  return (
    <View style={styles.container}>
      <Text>Redirecting to Posts...</Text>
    </View>
  );
}

const styles = StyleSheet.create({
  container: {
    flex: 1,
<<<<<<< HEAD
    backgroundColor: '#F8FAFC',
  },
  customHeader: {
    padding: 0,
    flexDirection: 'row',
    alignItems: 'center',
    justifyContent: 'flex-start',
  },
  header: {
    padding: 2,
    paddingTop: 2,
    paddingBottom: 2,
    flexDirection: 'row',
    alignItems: 'center',
    shadowColor: '#000',
    shadowOffset: { width: 0, height: 4 },
    shadowOpacity: 0.3,
    shadowRadius: 4.65,
    elevation: 8,
    borderBottomLeftRadius: 20,
    borderBottomRightRadius: 20,
    overflow: 'hidden',
  },
  headerTitle: {
    color: 'white',
    fontSize: 24,
    fontWeight: 'bold',
  },
  headerSubtitle: {
    color: 'rgba(255, 255, 255, 0.8)',
    marginLeft: 12,
  },
  content: {
    flex: 1,
  },
  listContent: {
    padding: 16,
    paddingTop: 8,
    paddingBottom: 80,
  },
  fab: {
    position: 'absolute',
    margin: 16,
    right: 0,
    bottom: 0,
    backgroundColor: '#3B82F6',
  },
  footerLoader: {
    flexDirection: 'row',
=======
>>>>>>> 8add6d3e
    justifyContent: 'center',
    alignItems: 'center',
  },
});<|MERGE_RESOLUTION|>--- conflicted
+++ resolved
@@ -8,7 +8,6 @@
     // Redirect to the main posts screen
     router.replace('/posts');
   }, []);
-<<<<<<< HEAD
   
   // Refresh posts when filters change
   useEffect(() => {
@@ -114,9 +113,6 @@
     </View>
   );
   
-=======
-
->>>>>>> 8add6d3e
   return (
     <View style={styles.container}>
       <Text>Redirecting to Posts...</Text>
@@ -127,7 +123,6 @@
 const styles = StyleSheet.create({
   container: {
     flex: 1,
-<<<<<<< HEAD
     backgroundColor: '#F8FAFC',
   },
   customHeader: {
@@ -177,8 +172,6 @@
   },
   footerLoader: {
     flexDirection: 'row',
-=======
->>>>>>> 8add6d3e
     justifyContent: 'center',
     alignItems: 'center',
   },
