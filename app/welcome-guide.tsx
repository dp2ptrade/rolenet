--- conflicted
+++ resolved
@@ -1,4 +1,3 @@
-<<<<<<< HEAD
 import React, { useEffect, useState, useRef } from 'react';
 import { View, ScrollView, StyleSheet, Alert, Platform, TouchableOpacity, Linking, Dimensions, Animated } from 'react-native';
 import { Text, Button, Card, Title, Paragraph, Surface } from 'react-native-paper';
@@ -653,7 +652,4 @@
     fontWeight: '700',
     fontSize: 18,
   },
-});
-=======
-{"code":"rate-limited","message":"You have hit the rate limit. Please upgrade to keep chatting.","providerLimitHit":false,"isRetryable":true}
->>>>>>> e4b9502d
+});